--- conflicted
+++ resolved
@@ -232,7 +232,6 @@
             pos_colour,
             neg_colour,
         )
-<<<<<<< HEAD
         self.worker.finished.connect(self._on_finished)
         self.worker.failed.connect(self._on_failed)
         self.worker.finished.connect(self.worker.deleteLater)
@@ -277,17 +276,6 @@
             self._output_custom = False
 
     def _on_finished(self, out_path: str) -> None:
-=======
-        worker.finished.connect(partial(self._on_finished, worker))
-        worker.failed.connect(partial(self._on_failed, worker))
-        self.worker = worker
-        worker.start()
-
-    def _on_finished(self, worker: ExportWorker, out_path: str) -> None:
-        if self.worker is worker:
-            self.worker = None
-        worker.deleteLater()
->>>>>>> d4de70df
         self.status_label.setText(f"Fertig: {out_path}")
         self.export_btn.setEnabled(True)
         QMessageBox.information(self, "Export abgeschlossen", f"Video gespeichert unter:\n{out_path}")
